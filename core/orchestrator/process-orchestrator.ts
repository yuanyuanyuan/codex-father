--- conflicted
+++ resolved
@@ -475,7 +475,6 @@
   }
 
   /**
-<<<<<<< HEAD
    * 统一波次事件封装：将与波次相关的任务/代理信息打平到 data 字段。
    */
   private async emitWaveEvent(
@@ -536,8 +535,6 @@
   }
 
   /**
-=======
->>>>>>> 378410c (feat(orchestrator): add resumeSession and handleResourcePressure (T040/T041))
    * 恢复先前的 Codex 会话（非阻塞）。
    */
   public async resumeSession(opts: { rolloutPath: string; requirement?: string }): Promise<void> {
@@ -570,48 +567,32 @@
     activeTasks: Array<{ id: string; startedAt: number }>;
   }): Promise<void> {
     const cpuHighWatermark: number =
-<<<<<<< HEAD
       (this as unknown as { config?: { resourceThresholds?: { cpuHighWatermark?: number } } })
         ?.config?.resourceThresholds?.cpuHighWatermark ??
-=======
-      ((this as any).config?.resourceThresholds?.cpuHighWatermark as number | undefined) ??
->>>>>>> 378410c (feat(orchestrator): add resumeSession and handleResourcePressure (T040/T041))
       this.resourceThresholds?.cpuHighWatermark ??
       0.9;
 
     const taskTimeoutMs: number =
       this.taskTimeoutMs ??
-<<<<<<< HEAD
       (this as unknown as { config?: { taskTimeoutMs?: number; taskTimeout?: number } })?.config
         ?.taskTimeoutMs ??
-=======
-      (this.config as any).taskTimeoutMs ??
->>>>>>> 378410c (feat(orchestrator): add resumeSession and handleResourcePressure (T040/T041))
       this.config.taskTimeout ??
       30 * 60 * 1000;
 
     const snapshot = this.resourceMonitor.captureSnapshot();
     if (typeof snapshot?.cpuUsage === 'number' && snapshot.cpuUsage > cpuHighWatermark) {
-<<<<<<< HEAD
       await Promise.resolve(
         this.stateManager?.emitEvent?.({
           event: 'concurrency_reduced',
           data: { reason: 'resource_exhausted' },
         })
       );
-=======
-      await this.stateManager.emitEvent({
-        event: 'concurrency_reduced',
-        data: { reason: 'resource_exhausted' },
-      });
->>>>>>> 378410c (feat(orchestrator): add resumeSession and handleResourcePressure (T040/T041))
     }
 
     const now = Date.now();
     for (const t of ctx?.activeTasks ?? []) {
       const startedAt = typeof t.startedAt === 'number' ? t.startedAt : Number.NaN;
       if (Number.isFinite(startedAt) && now - startedAt > taskTimeoutMs) {
-<<<<<<< HEAD
         await Promise.resolve(
           this.stateManager?.emitEvent?.({
             event: 'task_failed',
@@ -619,13 +600,6 @@
             data: { reason: 'timeout' },
           })
         );
-=======
-        await this.stateManager.emitEvent({
-          event: 'task_failed',
-          taskId: t.id,
-          data: { reason: 'timeout' },
-        });
->>>>>>> 378410c (feat(orchestrator): add resumeSession and handleResourcePressure (T040/T041))
       }
     }
   }
