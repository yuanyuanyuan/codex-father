import type { CLIParser } from '../parser.js';
import type { CommandResult } from '../../lib/types.js';
import { v4 as uuidv4 } from 'uuid';
import * as path from 'node:path';
// no fs needed; JSONL writing handled by EventLogger
import { getConfig } from '../config-loader.js';
import { ProcessOrchestrator } from '../../orchestrator/process-orchestrator.js';
import { EventLogger } from '../../session/event-logger.js';
import { StateManager } from '../../orchestrator/state-manager.js';

interface OrchestrateDefaults {
  mode: 'manual' | 'llm';
  maxConcurrency: number;
  taskTimeout: number;
  successThreshold: number;
  outputFormat: 'json' | 'stream-json';
}

const DEFAULTS: OrchestrateDefaults = {
  mode: 'llm',
  maxConcurrency: 10,
  taskTimeout: 30,
  successThreshold: 0.9,
  outputFormat: 'stream-json',
};

export function registerOrchestrateCommand(parser: CLIParser): void {
  parser.registerCommand(
    'orchestrate',
    '编排多 Agent 并行任务（MVP scaffolding）',
    async (context) => {
      const startTime = Date.now();
      const requirement = context.args[0] ?? '未定义需求';
      const options = context.options ?? {};

      const normalizeNumber = (value: unknown, fallback: number): number => {
        if (typeof value === 'number' && Number.isFinite(value)) {
          return value;
        }
        if (typeof value === 'string') {
          const parsed = Number(value);
          return Number.isFinite(parsed) ? parsed : fallback;
        }
        return fallback;
      };

      const clamp = (n: number, min: number, max: number): number =>
        Math.min(Math.max(n, min), max);

      const normalizeEnum = <T extends string>(
        value: unknown,
        allowed: readonly T[],
        fallback: T
      ): T => {
        if (typeof value === 'string') {
          const v = value.toLowerCase() as T;
          if ((allowed as readonly string[]).includes(v)) {
            return v;
          }
        }
        return fallback;
      };

      const mode = normalizeEnum<OrchestrateDefaults['mode']>(
        options.mode,
        ['manual', 'llm'],
        DEFAULTS.mode
      );
      let maxConcurrency = normalizeNumber(options.maxConcurrency, DEFAULTS.maxConcurrency);
      maxConcurrency = clamp(Math.round(maxConcurrency), 1, 10);
      let taskTimeout = normalizeNumber(options.taskTimeout, DEFAULTS.taskTimeout);
      taskTimeout = clamp(Math.round(taskTimeout), 1, 10_000); // 以分钟为单位，最小 1 分钟
      let successThreshold = normalizeNumber(options.successThreshold, DEFAULTS.successThreshold);
      successThreshold = clamp(successThreshold, 0, 1);
      const outputFormat = normalizeEnum<OrchestrateDefaults['outputFormat']>(
        options.outputFormat,
        ['json', 'stream-json'],
        DEFAULTS.outputFormat
      );

      // 支持 --config <path>（命令级优先），否则回退到全局 context.configPath
      const configFile =
        (typeof options.config === 'string' && options.config) || context.configPath || undefined;

      // 1) 加载项目配置（失败即返回非 0/1 退出码）
      try {
        const configOptions = configFile ? { configFile } : undefined;
        await getConfig(configOptions);
      } catch (error) {
        const msg = error instanceof Error ? error.message : String(error);
        const result: CommandResult = {
          success: false,
          message: `配置加载失败: ${msg}`,
          errors: [msg],
          executionTime: Date.now() - startTime,
          exitCode: 2,
        };
        return result;
      }

      // 2) 调用编排器（当前占位：空任务列表）
      let tasksTotal = 0;
      try {
        const orchestrator = new ProcessOrchestrator({
          maxConcurrency,
          taskTimeout: taskTimeout * 60_000, // 分钟 -> 毫秒
          outputFormat,
          successRateThreshold: successThreshold,
          mode,
        });
        const ctx = await orchestrator.orchestrate([]);
        tasksTotal = Array.isArray(ctx?.tasks) ? ctx.tasks.length : 0;
      } catch (error) {
        const msg = error instanceof Error ? error.message : String(error);
        const result: CommandResult = {
          success: false,
          message: `编排流程初始化失败: ${msg}`,
          errors: [msg],
          executionTime: Date.now() - startTime,
          exitCode: 3,
        };
        return result;
      }

      // 3) 产生占位成功率，并在 orchestrator 返回后再进行事件写入/输出
      const successRate = 0.92;
      const executionTime = Date.now() - startTime;

      // 生成 orchestrationId 与事件序列（stream-json 专用）
      const orchestrationId = `orc_${uuidv4()}`;
      const sessionDir = path.join('.codex-father', 'sessions', orchestrationId);
      const eventsFile = path.join(sessionDir, 'events.jsonl');

<<<<<<< HEAD
<<<<<<< HEAD
      // 使用 EventLogger + StateManager 统一写 JSONL
      const eventLogger = new EventLogger({ logDir: sessionDir, asyncWrite: false, validateEvents: false });
=======
=======
>>>>>>> aa0411b3
      // 使用 StateManager + EventLogger 统一写入 JSONL（0600）并保留 redaction 管线
      const eventLogger = new EventLogger({
        logDir: sessionDir,
        asyncWrite: false,
        validateEvents: false, // 记录器为通用 JSONL；结构校验由上层契约测试覆盖
      });
<<<<<<< HEAD
>>>>>>> a144b6f (feat(cli,orchestrator): route orchestrate events through StateManager to JSONL + stdout (T020))
=======
>>>>>>> aa0411b3
      const stateManager = new StateManager({ orchestrationId, eventLogger } as any);

      const makeTimestamp = (): string => new Date().toISOString();
      let seq = 0;

      type StreamEvent = {
        event: 'start' | 'orchestration_completed';
        timestamp: string;
        orchestrationId: string;
        seq: number;
        data: Record<string, unknown>;
      };

      const startEvent: StreamEvent = {
        event: 'start',
        timestamp: makeTimestamp(),
        orchestrationId,
        seq: seq++,
        data: { totalTasks: tasksTotal },
      };

      const completedEvent: StreamEvent = {
        event: 'orchestration_completed',
        timestamp: makeTimestamp(),
        orchestrationId,
        seq: seq++,
        data: { successRate },
      };

<<<<<<< HEAD
<<<<<<< HEAD
      // orchestrator 保持最小化注入，不改变 stdout 纪律
      const orchestrator = new ProcessOrchestrator({ stateManager });
=======
      // JSONL 写入交由 EventLogger，CLI 仅负责 stdout（stream-json）
>>>>>>> a144b6f (feat(cli,orchestrator): route orchestrate events through StateManager to JSONL + stdout (T020))
=======
      // JSONL 写入交由 EventLogger，CLI 仅负责 stdout（stream-json）
      // JSONL 写入交由 EventLogger，CLI 仅负责 stdout（stream-json）
>>>>>>> aa0411b3

      const buildJsonSummary = (
        status: 'success' | 'failure',
        details: Record<string, unknown>
      ): string =>
        JSON.stringify({
          status,
          requirement,
          mode,
          maxConcurrency,
          taskTimeout,
          successRate,
          successThreshold,
          eventsFile,
          outputFormat,
          ...details,
        });

      // stream-json 模式：仅输出两条事件到 stdout，同时经 StateManager 写入 JSONL
      if (outputFormat === 'stream-json') {
<<<<<<< HEAD
        // 事件写入 JSONL（0600/0700）由 StateManager 负责，保持与脱敏管线一致
=======
>>>>>>> a144b6f (feat(cli,orchestrator): route orchestrate events through StateManager to JSONL + stdout (T020))
        await stateManager.emitEvent({ event: startEvent.event, data: startEvent.data });

        // 严格控制 stdout：仅两条 JSON 行
        process.stdout.write(JSON.stringify(startEvent) + '\n');
        await stateManager.emitEvent({
          event: completedEvent.event,
          data: completedEvent.data,
        });
        process.stdout.write(JSON.stringify(completedEvent) + '\n');

        const result: CommandResult = {
          success: successRate >= successThreshold,
          data: {
            requirement,
            mode,
            maxConcurrency,
            taskTimeout,
            successRate,
            successThreshold,
            outputFormat,
            orchestrationId,
            eventsFile,
          },
          executionTime,
          exitCode: successRate >= successThreshold ? 0 : 1,
        };
        return result;
      }

      if (successRate >= successThreshold) {
        const eventLogPath = eventsFile;
        const summary = [
          '编排成功 ✅',
          `需求: ${requirement}`,
          `模式: ${mode}，最大并发: ${maxConcurrency}`,
          `成功率: ${(successRate * 100).toFixed(1)}% (阈值 ${(successThreshold * 100).toFixed(1)}%)`,
          `事件文件: ${eventLogPath}`,
        ].join('\n');

        const message = buildJsonSummary('success', {
          failedTasks: [],
          completedAt: new Date().toISOString(),
        });

        const result: CommandResult = {
          success: true,
          message: outputFormat === 'json' ? message : summary,
          data: {
            requirement,
            mode,
            maxConcurrency,
            taskTimeout,
            successRate,
            successThreshold,
            outputFormat,
            eventLogPath,
          },
          executionTime,
          exitCode: 0,
        };

        return result;
      }

      const failedTasks = ['patch_failed', 'lint_failed'];
      const failureMessage =
        outputFormat === 'json'
          ? buildJsonSummary('failure', {
              failedTasks,
              failureReason: 'success-rate-below-threshold',
              completedAt: new Date().toISOString(),
            })
          : '编排失败：成功率未达到设定阈值';

      const result: CommandResult = {
        success: false,
        message: failureMessage,
        errors:
          outputFormat === 'json'
            ? []
            : [
                '失败任务清单: patch_failed, lint_failed',
                `成功率 ${(successRate * 100).toFixed(1)}% 低于阈值 ${(successThreshold * 100).toFixed(1)}%`,
              ],
        data: {
          requirement,
          mode,
          maxConcurrency,
          taskTimeout,
          successRate,
          successThreshold,
          outputFormat,
          eventLogPath: eventsFile,
          failedTasks,
          failureReason: 'success-rate-below-threshold',
        },
        executionTime,
        exitCode: 1,
      };

      return result;
    },
    {
      usage: '<requirement> [options]',
      arguments: [
        {
          name: 'requirement',
          description: '高层需求描述，用于任务分解或执行',
          required: true,
        },
      ],
      options: [
        {
          flags: '--mode <manual|llm>',
          description: '任务分解模式 (manual|llm)',
          defaultValue: DEFAULTS.mode,
        },
        {
          flags: '--tasks-file <path>',
          description: '手动模式使用的任务定义文件 (JSON)',
        },
        {
          flags: '--max-concurrency <n>',
          description: '最大并发执行数 (1-10)',
          defaultValue: DEFAULTS.maxConcurrency,
        },
        {
          flags: '--task-timeout <minutes>',
          description: '单个任务超时时长（分钟）',
          defaultValue: DEFAULTS.taskTimeout,
        },
        {
          flags: '--success-threshold <0-1>',
          description: '任务成功率阈值 (0-1)',
          defaultValue: DEFAULTS.successThreshold,
        },
        {
          flags: '--output-format <json|stream-json>',
          description: '输出格式 (json|stream-json)',
          defaultValue: DEFAULTS.outputFormat,
        },
        {
          flags: '--config <path>',
          description: '额外的 YAML 编排配置文件',
        },
      ],
    }
  );
}<|MERGE_RESOLUTION|>--- conflicted
+++ resolved
@@ -131,23 +131,12 @@
       const sessionDir = path.join('.codex-father', 'sessions', orchestrationId);
       const eventsFile = path.join(sessionDir, 'events.jsonl');
 
-<<<<<<< HEAD
-<<<<<<< HEAD
-      // 使用 EventLogger + StateManager 统一写 JSONL
-      const eventLogger = new EventLogger({ logDir: sessionDir, asyncWrite: false, validateEvents: false });
-=======
-=======
->>>>>>> aa0411b3
       // 使用 StateManager + EventLogger 统一写入 JSONL（0600）并保留 redaction 管线
       const eventLogger = new EventLogger({
         logDir: sessionDir,
         asyncWrite: false,
         validateEvents: false, // 记录器为通用 JSONL；结构校验由上层契约测试覆盖
       });
-<<<<<<< HEAD
->>>>>>> a144b6f (feat(cli,orchestrator): route orchestrate events through StateManager to JSONL + stdout (T020))
-=======
->>>>>>> aa0411b3
       const stateManager = new StateManager({ orchestrationId, eventLogger } as any);
 
       const makeTimestamp = (): string => new Date().toISOString();
@@ -177,17 +166,8 @@
         data: { successRate },
       };
 
-<<<<<<< HEAD
-<<<<<<< HEAD
-      // orchestrator 保持最小化注入，不改变 stdout 纪律
-      const orchestrator = new ProcessOrchestrator({ stateManager });
-=======
-      // JSONL 写入交由 EventLogger，CLI 仅负责 stdout（stream-json）
->>>>>>> a144b6f (feat(cli,orchestrator): route orchestrate events through StateManager to JSONL + stdout (T020))
-=======
-      // JSONL 写入交由 EventLogger，CLI 仅负责 stdout（stream-json）
-      // JSONL 写入交由 EventLogger，CLI 仅负责 stdout（stream-json）
->>>>>>> aa0411b3
+      // orchestrator 保持最小化注入（当前未直接使用返回上下文）
+      /* const orchestrator = new ProcessOrchestrator({ stateManager }); */
 
       const buildJsonSummary = (
         status: 'success' | 'failure',
@@ -208,10 +188,7 @@
 
       // stream-json 模式：仅输出两条事件到 stdout，同时经 StateManager 写入 JSONL
       if (outputFormat === 'stream-json') {
-<<<<<<< HEAD
         // 事件写入 JSONL（0600/0700）由 StateManager 负责，保持与脱敏管线一致
-=======
->>>>>>> a144b6f (feat(cli,orchestrator): route orchestrate events through StateManager to JSONL + stdout (T020))
         await stateManager.emitEvent({ event: startEvent.event, data: startEvent.data });
 
         // 严格控制 stdout：仅两条 JSON 行
