# Tasks: Multi-Agent Parallel Task Orchestration

**Input**: Design documents from `specs/006-docs-capability-assessment/`  
**Prerequisites**: plan.md (required), research.md, data-model.md, contracts/

## Execution Flow (main)

```
1. Load plan.md (tech stack, structure) → OK
2. Load design docs: data-model.md, contracts/, research.md, quickstart.md → OK
3. Generate tasks by category (Setup → Tests → Core → Integration → Polish)
4. Apply rules: Tests before implementation; [P] for independent files
5. Number tasks (T001..), add dependency notes, parallel examples
```

## Format: `[ID] [P?] Description`

- [P]: Can run in parallel (different files, no dependency)
- Always include exact file paths in descriptions

## Path Conventions (Single Project)

- Source: `core/*`, `src/*`
- Tests: `core/**/tests/*`
- Contracts reference: `specs/006-docs-capability-assessment/contracts/*`

## Phase 3.1: Setup

- [x] T001 Ensure CLI command scaffold exists in
      `core/cli/commands/orchestrate-command.ts`; wire into `core/cli/start.ts`
      command registry
      （已验证 core/cli/commands/orchestrate-command.ts，core/cli/start.ts:139）
- [x] T002 Ensure package dependency alignment: add `uuid` to `package.json`
      dependencies (used by `core/session/event-logger.ts` and new modules)
      （package.json.dependencies.uuid = "^11.1.0"）
- [x] T003 [P] Add JSON Schema validation helper for events at
      `core/lib/utils/stream-event-validator.ts` (uses
      `docs/schemas/stream-json-event.schema.json`)
      （core/lib/utils/stream-event-validator.ts 已实现 schema 校验）
- [x] T004 [P] Create orchestrator module layout under `core/orchestrator/`:
      `process-orchestrator.ts`, `task-scheduler.ts`, `sww-coordinator.ts`,
      `state-manager.ts`, `resource-monitor.ts`, `quick-validate.ts`,
      `patch-applier.ts`, `types.ts`
      （core/orchestrator/ 目录已包含列出的模块）

## Phase 3.2: Tests First (TDD) — MUST FAIL BEFORE 3.3

- [x] T005 [P] Contract test: CLI options and help per
      `contracts/orchestrate.cli.md` in
      `core/cli/tests/orchestrate-command.contract.test.ts`
      （npx vitest run core/cli/tests/orchestrate-command.contract.test.ts）
- [x] T006 [P] Contract test: exit codes and summary output per
      `contracts/orchestrate.cli.md` in
      `core/cli/tests/orchestrate-exit.contract.test.ts`
      （npx vitest run core/cli/tests/orchestrate-exit.contract.test.ts）
- [x] T007 [P] Schema test: stream events conform to
      `docs/schemas/stream-json-event.schema.json` in
      `core/orchestrator/tests/events.schema.test.ts`
      （已补全事件枚举，保持与契约一致：start/task_scheduled/task_started/tool_use/task_completed/task_failed/patch_applied/patch_failed/concurrency_reduced/concurrency_increased/resource_exhausted/cancel_requested/orchestration_completed/orchestration_failed；见 docs/schemas/stream-json-event.schema.json）
- [x] T008 [P] Data model test: zod schemas for Orchestration/Task/Agent/Patch
      in `core/orchestrator/tests/data-model.test.ts` based on `data-model.md`
      （core/orchestrator/types.ts 导出 Orchestration/Task/Agent/Patch schema）
- [x] T009 [P] Integration test: quickstart happy-path stream (stubbed
      orchestrator) in `core/orchestrator/tests/quickstart.integration.test.ts`
      per `quickstart.md`
      （core/orchestrator/tests/quickstart.integration.test.ts 复用 StateManager
      发射事件，校验 start → task_completed → orchestration_completed 流并断言
      seq 与 orchestrationId）
- [x] T010 [P] Scheduler test: topo sort + dependency wave scheduling in
      `core/orchestrator/tests/task-scheduler.test.ts`
      （task-scheduler.ts 提供拓扑排序与默认超时逻辑）

### Additional Tests for Missing FR/NFR Coverage

- [x] T031 [P] TaskDecomposer manual mode + cycle detection in
      `core/orchestrator/tests/task-decomposer.manual.test.ts`
<<<<<<< HEAD
      （实现已添加：core/orchestrator/task-decomposer.ts；待按契约执行测试与验证）
      （实现：core/orchestrator/task-decomposer.ts；测试：core/orchestrator/tests/task-decomposer.manual.test.ts）
- [ ] T032 [P] TaskDecomposer LLM mode (structured output parsing with mocked
=======
      （core/orchestrator/tests/task-decomposer.manual.test.ts 覆盖成功路径、
      循环依赖与重复 ID，确保未知依赖被过滤并抛出预期错误）
- [x] T032 [P] TaskDecomposer LLM mode (structured output parsing with mocked
>>>>>>> 66706af2
      codex) in `core/orchestrator/tests/task-decomposer.llm.test.ts`
      （core/orchestrator/tests/task-decomposer.llm.test.ts 覆盖 dependencies 推导及缺失 tasks 错误）
- [x] T033 [P] RoleAssigner rule priority + LLM fallback in
      `core/orchestrator/tests/role-assigner.test.ts`
      （core/orchestrator/tests/role-assigner.test.ts 验证最长关键词优先于规则顺序，
      且缺省时触发 LLM fallback 并记录 reasoning）
- [x] T034 [P] Permissions enforcement per role
      (allowedTools/permission-mode/sandbox) in
      `core/orchestrator/tests/permissions-enforcement.test.ts`
      （已实现：process-orchestrator.ts 校验角色配置并注入 codex exec 安全参数）
- [ ] T035 [P] Pre-assignment validator (context completeness; reject on
      missing) in `core/orchestrator/tests/pre-assignment-validator.test.ts`
      （实现已添加：core/orchestrator/pre-assignment-validator.ts；支持文件/环境/配置键校验）
- [ ] T036 [P] Task understanding restatement check (fail on mismatch) in
      `core/orchestrator/tests/understanding-check.test.ts`
      （实现已添加：core/orchestrator/understanding-check.ts；可插拔 evaluator，失败抛出问题点）
- [x] T037 [P] Contract test: JSON summary output mode in
      `core/orchestrator/tests/json-output.contract.test.ts`
      （orchestrate-command.ts 尚未输出 JSON summary 模式）
<<<<<<< HEAD
      （文件路径 core/orchestrator/tests/json-output.contract.test.ts 已存在）
=======
      （core/orchestrator/tests/json-output.contract.test.ts 已存在）
>>>>>>> 66706af2
- [ ] T038 [P] Contract test: JSONL audit log append-only + required fields in
      `core/orchestrator/tests/audit-jsonl.contract.test.ts`
      （state-manager.ts 未实现 emitEvent 与 JSONL 追加）
- [x] T039 [P] Security test: redaction of sensitive data in events/logs in
      `core/orchestrator/tests/redaction.security.test.ts`
      （已实现：StateManager.emitEvent 支持 redactionPatterns；敏感信息写入前被替换为 [REDACTED]）
- [ ] T040 [P] Integration: session recovery from Codex rollout in
      `core/orchestrator/tests/session-recovery.integration.test.ts`
      （process-orchestrator.ts 未整合 codex exec resume 会话恢复）
- [ ] T041 [P] Integration: resource exhaustion → auto downscale + task timeout
      in `core/orchestrator/tests/resource-timeout.integration.test.ts`
      （resource-monitor.ts 未触发资源耗尽降级路径）
- [ ] T042 [P] Contract test: manual intervention mode gating in
      `core/orchestrator/tests/manual-intervention.contract.test.ts`
      （未实现 manual intervention gating 和事件发射）
- [x] T043 [P] Contract test: logs viewing/export CLI in
      `core/cli/tests/logs-command.contract.test.ts`
      （npx vitest run core/cli/tests/logs-command.contract.test.ts）

## Phase 3.3: Core Implementation (ONLY after tests are failing)

- [x] T011 Implement `types.ts`: OrchestrationConfig/Task/Agent/Patch zod
      schemas per `data-model.md`
      （core/orchestrator/types.ts 覆盖数据模型规范）
- [x] T012 Implement `task-scheduler.ts`: dependency graph, cycle detection,
      wave scheduling, timeout defaults
      （task-scheduler.ts 已实现依赖图/循环检测/波次调度）
- [ ] T013 Implement `process-orchestrator.ts`: pool management (size ≤10),
      spawn `codex exec`, health check, graceful shutdown (60s)
      （ProcessOrchestrator 未管理 codex exec 子进程/health check；run() 未实现）
- [ ] T014 Implement `sww-coordinator.ts`: Single Writer Window + two‑phase
      write, queue, sequence; append audit `patch_applied`/`patch_failed`;
      stream提示使用 `tool_use`/`task_failed`（保持与事件 Schema 一致）
      （SWWCoordinator 尚未发出 tool_use/task_failed 事件或串联外部日志）
- [ ] T015 Implement `patch-applier.ts`: prefer `git apply`, fallback to native;
      return strategy + usedFallback
      （patch-applier.ts 仅返回成功占位，未实现 git/native 策略与 fallback）
- [ ] T016 Implement `quick-validate.ts`: run configured steps, fail on missing
      when `failOnMissing: true`
      （quick-validate.ts 未执行配置步骤或处理 failOnMissing）
- [ ] T017 Implement `resource-monitor.ts`: sample `os`/`process` metrics,
      thresholds, hysteresis, auto up/down concurrency
      （resource-monitor.ts 未实现阈值/滞回及并发调节）
- [ ] T018 Implement `state-manager.ts`: Stream-JSON emitter + success rate
      aggregation; write JSONL via `EventLogger`
      （state-manager.ts 缺少 EventLogger/JSONL 写入与成功率聚合）
- [ ] T019 Implement CLI: `orchestrate-command.ts` parses options, loads config
      via `core/cli/config-loader.ts`, runs orchestrator, maps exit codes per
      contract
      （orchestrate-command.ts 未加载配置或调用 orchestrator 映射退出码）

### Implementations for Added Coverage

- [ ] T044 Implement `task-decomposer.ts` (manual + LLM; cycle detection;
      structured parsing)
      （core/orchestrator/task-decomposer.ts 缺失）
- [ ] T045 Wire `TaskDecomposer` into orchestrate flow before scheduling; reject
      if cannot decompose
      （编排流程尚未接入 TaskDecomposer）
- [ ] T046 Implement `role-assigner.ts` (rules file load; priority match; LLM
      fallback; optional confirmation)
      （core/orchestrator/role-assigner.ts 缺失）
- [ ] T047 Enforce role permissions when spawning agents
      (allowedTools/permission-mode/sandbox applied) in
      `process-orchestrator.ts`
      （process-orchestrator.ts 未应用工具/沙箱权限约束）
- [ ] T048 Implement `pre-assignment-validator.ts` (context completeness:
      files/env/config); emit rejection events
      （core/orchestrator/pre-assignment-validator.ts 缺失）
- [ ] T049 Implement `understanding-check.ts` (restatement via codex;
      configurable gate) and integrate before execution
      （core/orchestrator/understanding-check.ts 缺失）
- [x] T050 Add JSON output mode to orchestrate summary (`--output-format json`)
      per contract
      （已实现：core/cli/commands/orchestrate-command.ts 提供 --output-format json，buildJsonSummary 输出 JSON 摘要）
- [x] T051 Ensure JSONL audit logging: append-only + required fields; add
      validator hooks in `state-manager.ts`
      （已实现：StateManager.emitEvent 通过 EventLogger 追加 JSONL，包含 orchestrationId/seq/timestamp/事件字段；见 core/orchestrator/state-manager.ts）
- [x] T052 Implement redaction pipeline for events/logs (respect repo redaction
      settings; sanitize tool_use summaries)
      （已实现：StateManager.emitEvent 支持 redactionPatterns，写入前对敏感子串替换为 [REDACTED]）
- [ ] T053 Implement session recovery from Codex rollout
      (`codex exec resume <SESSION_ID>` integration) in
      `process-orchestrator.ts`
      （process-orchestrator.ts 未支持 codex exec resume）
- [ ] T054 Ensure resource timeout + auto downscale behavior paths are
      implemented and observable (tie with `resource-monitor.ts`)
      （resource-monitor.ts 未与并发调度联动超时降级）
- [ ] T055 Implement manual intervention mode (config flag) to gate
      execution/role fallback; emit prompts as events
      （manual intervention 模式配置与事件缺失）
- [x] T056 Add `logs` CLI command at `core/cli/commands/logs-command.ts` to
      view/export `.codex-father/sessions/<id>/events.jsonl`
      （已实现读取/导出并支持 --follow/--limit/--format，见 core/cli/commands/logs-command.ts）

## Phase 3.4: Integration

- [ ] T020 Wire orchestrate outputs to both console (stream-json) and JSONL file
      under `.codex-father/sessions/<id>/events.jsonl`
      （尚未将编排输出写入 .codex-father/sessions/<id>/events.jsonl 或控制台流）
- [ ] T021 Implement retry policy (max attempts=2, exponential backoff) and emit
      `task_retry_scheduled`
      （缺少重试策略实现与 task_retry_scheduled 事件）
- [ ] T022 Implement SWW isolation workspaces under
      `.codex-father/sessions/<id>/workspaces/agent_<n>/` and patches under
      `patches/`
      （未创建会话隔离工作区/patches 目录结构）
- [ ] T023 Implement cancel handling (SIGINT): broadcast stop → wait 60s →
      terminate → summary report
      （未实现 SIGINT 取消流程（广播/等待/总结））
- [ ] T024 Ensure sandbox and approvals defaults: `workspace-write`, `never` for
      orchestrator; codex processes inherit safety config
      （默认 sandbox=workspace-write / approval=never 未注入子进程）

## Phase 3.5: Polish

- [ ] T025 [P] Unit tests for SWW failure/rollback paths in
      `core/orchestrator/tests/sww-coordinator.test.ts`
      （core/orchestrator/tests/sww-coordinator.test.ts 缺少失败/回滚路径覆盖）
- [ ] T026 [P] Unit tests for resource monitor thresholds/hysteresis in
      `core/orchestrator/tests/resource-monitor.test.ts`
      （core/orchestrator/tests/resource-monitor.test.ts 未覆盖阈值/滞回逻辑）
- [ ] T027 [P] Unit tests for patch-applier strategies in
      `core/orchestrator/tests/patch-applier.test.ts`
      （core/orchestrator/tests/patch-applier.test.ts 缺少策略分支）
- [x] T028 [P] CLI doc updates: extend
      `specs/006-docs-capability-assessment/quickstart.md` with real examples
      （quickstart.md 增补 orchestrate/ logs CLI 示例、事件片段与 JSONL 路径说明）
- [ ] T029 [P] Performance smoke: concurrent 10 agents baseline log in
      `core/orchestrator/tests/performance.smoke.test.ts`
      （core/orchestrator/tests/performance.smoke.test.ts 尚未创建）
- [ ] T030 Repository hygiene: eslint/prettier run; ensure no unused deps;
      update `docs/developer/AGENTS.md` pointers if paths changed
      （尚未执行 eslint/prettier 清理或同步 docs/developer/AGENTS.md）

## Dependencies

- Setup (T001–T004) precede tests and implementation
- Tests (T005–T010) must be written before core (T011–T019)
- `types.ts` (T011) blocks scheduler/state modules (T012, T018) and others
  referencing types
- `task-scheduler.ts` (T012) blocks orchestrator wiring (T013, T019)
- SWW/patch/validate (T014–T016) integrate into orchestrator (T013) and state
  (T018)
- Integration (T020–T024) after core; Polish (T025–T030) last

Additional dependencies:

- T031–T032 before T044–T045
- T033–T034 before T046–T047
- T035 before T048
- T036 before T049
- T037–T039 before T050–T052
- T040 before T053
- T041 validates T017/T054 behavior
- T042 before T055
- T043 before T056

## Parallel Example

```
# Launch independent [P] tests together (different files):
Task: "Contract test: CLI options and help"  (core/cli/tests/orchestrate-command.contract.test.ts)
Task: "Schema test: stream events"          (core/orchestrator/tests/events.schema.test.ts)
Task: "Data model test: zod schemas"        (core/orchestrator/tests/data-model.test.ts)
Task: "Integration quickstart (stub)"       (core/orchestrator/tests/quickstart.integration.test.ts)
Task: "Scheduler topo sort"                 (core/orchestrator/tests/task-scheduler.test.ts)

# Additional [P] group:
Task: "TaskDecomposer manual"               (core/orchestrator/tests/task-decomposer.manual.test.ts)
Task: "TaskDecomposer LLM"                  (core/orchestrator/tests/task-decomposer.llm.test.ts)
Task: "RoleAssigner rules/fallback"         (core/orchestrator/tests/role-assigner.test.ts)
Task: "JSON/JSONL contracts & redaction"   (core/orchestrator/tests/json-output.contract.test.ts, audit-jsonl.contract.test.ts, redaction.security.test.ts)
```

## Notes

- [P] tasks = different files, no conflicts; avoid multiple [P] tasks editing
  the same file
- Keep orchestrator process offline; only access LLM via `codex exec`
- Quick validate is mandatory; if missing tools, fail write and emit
  `patch_failed`
- Exit 0 iff successRate ≥ threshold and no `patch_failed`

## Validation Checklist

- [ ] All contracts have corresponding tests (T005–T007)
      （阻塞：T007 的 schema 枚举缺失，测试仍失败）
- [x] All entities have model/schema tasks (T011)
      （core/orchestrator/types.ts 已落地数据模型）
- [ ] All tests come before implementation (T005–T010 before T011+)
      （实现阶段尚未完成，需等核心模块落地后复核）
- [x] Parallel tasks truly independent ([P] only on different files)
      （当前 [P] 任务分布于不同测试文件，无文件冲突）
- [x] Each task specifies exact file path
      （所有任务描述均包含明确文件路径）
- [x] No task modifies same file as another [P] task
      （未发现并行任务指向同一文件）

## Progress Summary

- Done: 11 / 56
- Pending: 45 / 56
- Next [P] batch recommendation:
  1. T031（core/orchestrator/tests/task-decomposer.manual.test.ts）—补齐 TaskDecomposer 手动模式实现以解锁后续依赖
  2. T037（core/orchestrator/tests/json-output.contract.test.ts）—补上 orchestrate JSON summary 分支
  3. T039（core/orchestrator/tests/redaction.security.test.ts）—实现事件/日志脱敏管线<|MERGE_RESOLUTION|>--- conflicted
+++ resolved
@@ -74,15 +74,12 @@
 
 - [x] T031 [P] TaskDecomposer manual mode + cycle detection in
       `core/orchestrator/tests/task-decomposer.manual.test.ts`
-<<<<<<< HEAD
       （实现已添加：core/orchestrator/task-decomposer.ts；待按契约执行测试与验证）
       （实现：core/orchestrator/task-decomposer.ts；测试：core/orchestrator/tests/task-decomposer.manual.test.ts）
 - [ ] T032 [P] TaskDecomposer LLM mode (structured output parsing with mocked
-=======
       （core/orchestrator/tests/task-decomposer.manual.test.ts 覆盖成功路径、
       循环依赖与重复 ID，确保未知依赖被过滤并抛出预期错误）
 - [x] T032 [P] TaskDecomposer LLM mode (structured output parsing with mocked
->>>>>>> 66706af2
       codex) in `core/orchestrator/tests/task-decomposer.llm.test.ts`
       （core/orchestrator/tests/task-decomposer.llm.test.ts 覆盖 dependencies 推导及缺失 tasks 错误）
 - [x] T033 [P] RoleAssigner rule priority + LLM fallback in
@@ -102,11 +99,8 @@
 - [x] T037 [P] Contract test: JSON summary output mode in
       `core/orchestrator/tests/json-output.contract.test.ts`
       （orchestrate-command.ts 尚未输出 JSON summary 模式）
-<<<<<<< HEAD
       （文件路径 core/orchestrator/tests/json-output.contract.test.ts 已存在）
-=======
       （core/orchestrator/tests/json-output.contract.test.ts 已存在）
->>>>>>> 66706af2
 - [ ] T038 [P] Contract test: JSONL audit log append-only + required fields in
       `core/orchestrator/tests/audit-jsonl.contract.test.ts`
       （state-manager.ts 未实现 emitEvent 与 JSONL 追加）
