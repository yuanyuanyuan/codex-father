--- conflicted
+++ resolved
@@ -77,11 +77,8 @@
       echo "[trap] 非零退出（可能为早期错误或参数问题）。Exit Code: ${code}"; \
     } >> "${CODEX_LOG_FILE}"; \
   fi; \
-<<<<<<< HEAD
-=======
   # 始终追加独立的 Exit Code 行，便于状态归纳器识别
   echo "Exit Code: ${code}" >> "${CODEX_LOG_FILE}"; \
->>>>>>> aa0411b3
   codex__emergency_mark_failed "$code" >/dev/null 2>&1 || true; \
 fi' EXIT
 
@@ -91,16 +88,12 @@
   [[ -n "${CODEX_SESSION_DIR:-}" ]] || return 0
   local dir="$CODEX_SESSION_DIR"
   local state_file="${dir}/state.json"
-<<<<<<< HEAD
-  [[ -f "$state_file" ]] || return 0
-=======
   # 若缺失 state.json，先创建一个最小骨架，避免竞态导致无法落盘
   if [[ ! -f "$state_file" ]]; then
     mkdir -p "$dir" 2>/dev/null || true
     umask 077
     printf '{"id":"%s","state":"running"}\n' "$(basename "$dir")" > "$state_file" 2>/dev/null || true
   fi
->>>>>>> aa0411b3
 
   # 轻量 JSON 转义（与 03_finalize.sh 保持一致的最小实现）
   if ! declare -F json_escape >/dev/null 2>&1; then
@@ -194,16 +187,13 @@
   [[ -n "${CODEX_SESSION_DIR:-}" ]] || return 0
   local dir="$CODEX_SESSION_DIR"
   local state_file="${dir}/state.json"
-<<<<<<< HEAD
-  [[ -f "$state_file" ]] || return 0
-=======
   # 若缺失 state.json，先创建一个最小骨架，避免竞态导致无法落盘
   if [[ ! -f "$state_file" ]]; then
     mkdir -p "$dir" 2>/dev/null || true
     umask 077
     printf '{"id":"%s","state":"running"}\n' "$(basename "$dir")" > "$state_file" 2>/dev/null || true
   fi
->>>>>>> aa0411b3
+
 
   if ! declare -F json_escape >/dev/null 2>&1; then
     json_escape() {
@@ -257,11 +247,7 @@
 
   # 简易分类：参数/用法错误 → input_error；否则 error
   local cls="error"
-<<<<<<< HEAD
-  if [[ -f "${dir}/bootstrap.err" ]] && grep -Eqi '(未知参数|Unknown[[:space:]]+(argument|option)|invalid[[:space:]]+(option|argument)|用法:|Usage:)' "${dir}/bootstrap.err" 2>/dev/null; then
-=======
   if [[ -f "${dir}/bootstrap.err" ]] && grep -Eqi '(未知参数|未知预设|Unknown[[:space:]]+(argument|option|preset)|invalid[[:space:]]+(option|argument)|用法:|Usage:)' "${dir}/bootstrap.err" 2>/dev/null; then
->>>>>>> aa0411b3
     cls="input_error"
   fi
 
